--- conflicted
+++ resolved
@@ -9,11 +9,7 @@
 {
 /*************/
 Framebuffer::Framebuffer(RootObject* root)
-<<<<<<< HEAD
-    : BaseObject(root)
-=======
     : GraphObject(root)
->>>>>>> 2a32479f
 {
     glCreateFramebuffers(1, &_fbo);
 
