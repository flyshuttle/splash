--- conflicted
+++ resolved
@@ -498,20 +498,6 @@
 #endif
 
             if (glIsSync(_cameraDrawnFence) == GL_TRUE)
-<<<<<<< HEAD
-            {
-#ifdef PROFILE
-                PROFILEGL("texture sync");
-#endif
-                glWaitSync(_cameraDrawnFence, 0, GL_TIMEOUT_IGNORED);
-                glDeleteSync(_cameraDrawnFence);
-            }
-
-            Timer::get() << "textureUpload";
-
-            for (auto& texture : textures)
-=======
->>>>>>> 06d7af49
             {
 #ifdef PROFILE
                 PROFILEGL("texture sync");
@@ -1118,8 +1104,7 @@
         {'n'});
     setAttributeDescription("runInBackground", "If set to 1, Splash will run in the background (useful for background processing)");
 
-    addAttribute(
-        "swapInterval",
+    addAttribute("swapInterval",
         [&](const Values& args) {
             _swapInterval = max(-1, args[0].as<int>());
             _targetFrameDuration = updateTargetFrameDuration();
@@ -1129,8 +1114,7 @@
         {'n'});
     setAttributeDescription("swapInterval", "Set the interval between two video frames. 1 is synced, 0 is not, -1 to sync when possible");
 
-    addAttribute(
-        "threadedTextureUpload",
+    addAttribute("threadedTextureUpload",
         [&](const Values& args) {
             _threadedTextureUpload = args[0].as<bool>();
             return true;
@@ -1143,8 +1127,7 @@
 /*************/
 void Scene::initializeTree()
 {
-    _tree.addCallbackToLeafAt(
-        "/world/attributes/masterClock",
+    _tree.addCallbackToLeafAt("/world/attributes/masterClock",
         [](const Value& value, const chrono::system_clock::time_point& /*timestamp*/) {
             auto args = value.as<Values>();
             Timer::Point clock;
